# RAG Architecture Documentation

<<<<<<< HEAD
**Auto-generated:** 2025-12-19 09:18:45
=======
**Auto-generated:** 2025-12-17 14:31:04
>>>>>>> 5ba1a975

> 💡 Complete documentation of the RAG (Retrieval-Augmented Generation) system architecture.

---

## 📚 Overview

This directory contains comprehensive documentation of the RAG system, including:
- High-level architecture documents
- Detailed implementation guides
- 134 step-by-step pipeline documents
- Policy and conformance guidelines

---

## 🏗️ RAG Flow Implementation Series

- **[RAG Implementation Strategy](RAG_FLOW_IMPLEMENTATION_00_orchestrators.md)** ✅ Current
  - We'll implement the 135 RAG steps using a phased approach, starting with simple steps and progressing to more complex ones. Each step will follow T...
- **[RAG Architecture Migration Plan](RAG_FLOW_IMPLEMENTATION_01_hybrid_architecture.md)** ✅ Current
  - **← Context**: [RAG_FLOW_IMPLEMENTATION_00_orchestrators.md](./RAG_FLOW_IMPLEMENTATION_00_orchestrators.md) (135 orchestrators implemented)
- **[RAG Flow Analysis & Fix Plan](RAG_FLOW_IMPLEMENTATION_02_unified_graph.md)** ✅ Current
  - **← Prerequisites**: [RAG_FLOW_IMPLEMENTATION_01_hybrid_architecture.md](./RAG_FLOW_IMPLEMENTATION_01_hybrid_architecture.md) (Phases 0-8 complete)
- **[RAG Flow Verification & Testing Implementation](RAG_FLOW_IMPLEMENTATION_03_verification_testing.md)** ✅ Current
  - **← Prerequisites**: [RAG_FLOW_IMPLEMENTATION_02_unified_graph.md](./RAG_FLOW_IMPLEMENTATION_02_unified_graph.md) (Phases 2-6 complete, unified gra...

## 🛡️ Policy & Governance

- **[Policy-Gated Autonomy Implementation Summary](POLICY_GATED_AUTONOMY_SUMMARY.md)** ✅ Current
  - This document summarizes the policy-gated autonomy changes implemented for the PratikoAI RAG stack. These changes enable intelligent, policy-driven...
- **[Policy-Gated Autonomy Integration Guide](POLICY_GATED_AUTONOMY_INTEGRATION.md)** ✅ Current
  - This document explains how to integrate the policy-gated autonomy components into your RAG pipeline.

## 📋 Other Architecture Docs

- **[AI Application Architect Knowledge Base](AI_ARCHITECT_KNOWLEDGE_BASE.md)** ✅ Current
  - **Purpose:** Domain expertise for reviewing and designing AI/LLM applications **Audience:** Egidio (Architect Agent) and human architects
- **[Architectural Decision Records (ADRs)](decisions.md)** ✅ Current
  - | ADR | Date | Status | Title | |-----|------|--------|-------|
- **[PratikoAI Conversation Context Architecture](PRATIKOAI_CONTEXT_ARCHITECTURE.md)** ✅ Current
  - **Purpose:** Document how conversation context flows through PratikoAI's RAG pipeline **Audience:** Developers and architects working on PratikoAI
- **[PratikoAI RAG — Multi-Sprint Plan](rag_sprints.md)** ✅ Current
  - This plan sequences the 135 RAG steps into pragmatic sprints with clear scope and commands to open/issues per sprint.
- **[Prompt Engineering Knowledge Base](PROMPT_ENGINEERING_KNOWLEDGE_BASE.md)** ✅ Current
  - **Purpose:** Senior-level prompt engineering patterns for PratikoAI **Audience:** Developers, architects, and agents working on prompts
- **[RAG Architecture Documentation](INDEX.md)** 📚 Historical
<<<<<<< HEAD
  - **Auto-generated:** 2025-12-19 09:15:17
=======
  - **Auto-generated:** 2025-12-15 09:07:03
>>>>>>> 5ba1a975
- **[RAG Conformance Dashboard](rag_conformance.md)** ✅ Current
  - This dashboard tracks the implementation status of each step in the PratikoAI RAG blueprint. It is automatically generated from the Mermaid diagram...
- **[RAG Implementation Sprint Plan](rag_sprint_plan.md)** ✅ Current
  - This prioritized sprint plan focuses on the most critical RAG pipeline components based on the audit results. Each section represents a weekly spri...
- **[RAG Pipeline Documentation](README_rag_pipeline.md)** ✅ Current
  - The RAG (Retrieval-Augmented Generation) pipeline provides automated tools for auditing RAG implementation conformance and generating actionable ba...
- **[SQLModel Code Review Checklist](SQLMODEL_REVIEW_CHECKLIST.md)** ✅ Current
  - **Mandatory checklist for ALL pull requests modifying database models**
- **[SQLModel Standards and Patterns](SQLMODEL_STANDARDS.md)** ✅ Current
  - **Mandatory Reference for All Database Models**
- **[Vector Search Architecture & Guardrails](vector-search.md)** ✅ Current
  - This document describes the vector search architecture with environment-aware guardrails, provider selection logic, and safety mechanisms to preven...

---

## 🔢 Detailed Pipeline Steps

**Complete step-by-step documentation of the RAG pipeline:**

→ **[View all 134 steps](steps/INDEX.md)**

The steps directory contains detailed documentation for every step in the RAG pipeline, from request validation to feedback collection.

---

## 📊 Statistics

- **Overview Docs:** 18
- **Detailed Steps:** 134
- **Total Architecture Docs:** 152

---

<<<<<<< HEAD
**Last Updated:** 2025-12-19 09:18:45
=======
**Last Updated:** 2025-12-17 14:31:04
>>>>>>> 5ba1a975
<|MERGE_RESOLUTION|>--- conflicted
+++ resolved
@@ -1,10 +1,6 @@
 # RAG Architecture Documentation
 
-<<<<<<< HEAD
 **Auto-generated:** 2025-12-19 09:18:45
-=======
-**Auto-generated:** 2025-12-17 14:31:04
->>>>>>> 5ba1a975
 
 > 💡 Complete documentation of the RAG (Retrieval-Augmented Generation) system architecture.
 
@@ -51,11 +47,7 @@
 - **[Prompt Engineering Knowledge Base](PROMPT_ENGINEERING_KNOWLEDGE_BASE.md)** ✅ Current
   - **Purpose:** Senior-level prompt engineering patterns for PratikoAI **Audience:** Developers, architects, and agents working on prompts
 - **[RAG Architecture Documentation](INDEX.md)** 📚 Historical
-<<<<<<< HEAD
   - **Auto-generated:** 2025-12-19 09:15:17
-=======
-  - **Auto-generated:** 2025-12-15 09:07:03
->>>>>>> 5ba1a975
 - **[RAG Conformance Dashboard](rag_conformance.md)** ✅ Current
   - This dashboard tracks the implementation status of each step in the PratikoAI RAG blueprint. It is automatically generated from the Mermaid diagram...
 - **[RAG Implementation Sprint Plan](rag_sprint_plan.md)** ✅ Current
@@ -89,8 +81,4 @@
 
 ---
 
-<<<<<<< HEAD
-**Last Updated:** 2025-12-19 09:18:45
-=======
-**Last Updated:** 2025-12-17 14:31:04
->>>>>>> 5ba1a975
+**Last Updated:** 2025-12-19 09:18:45