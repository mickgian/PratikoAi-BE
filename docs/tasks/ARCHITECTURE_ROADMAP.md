--- conflicted
+++ resolved
@@ -609,797 +609,6 @@
 
 <details>
 <summary>
-<<<<<<< HEAD
-<h3>DEV-BE-70: Daily RSS Collection Email Report</h3>
-<strong>Priority:</strong> MEDIUM | <strong>Effort:</strong> 2-3 days (with Claude Code) | <strong>Dependencies:</strong> DEV-BE-69 ✅ (RSS feeds expanded) | <strong>Status:</strong> ❌ NOT STARTED<br>
-Automated daily email report showing RSS collection activity and DB additions.
-</summary>
-
-### DEV-BE-70: Daily RSS Collection Email Report
-**Priority:** MEDIUM | **Effort:** 2-3 days (with Claude Code) | **Dependencies:** DEV-BE-69 ✅ (RSS feeds expanded)
-
-**Problem:**
-No visibility into daily RSS feed ingestion. Team doesn't know if feeds are working, how many documents were added, or if there are errors.
-
-**Solution:**
-Automated daily email report showing RSS collection activity and DB additions.
-
-**Report Contents:**
-
-**1. Daily Summary**
-- Total documents collected (last 24 hours)
-- Total documents added to DB (after deduplication)
-- Duplicate rate (% of collected docs already in DB)
-- Error rate (% of feeds with parsing errors)
-
-**2. Per-Feed Breakdown**
-- Source name (e.g., "Agenzia delle Entrate - Normativa")
-- Documents collected
-- Documents added to DB
-- Parse errors (if any)
-- Last successful check time
-
-**3. Data Quality Metrics**
-- Average text quality score for new documents
-- Junk detection rate (% marked as junk)
-- Top 5 new documents by title (preview)
-
-**4. Alerts**
-- Feeds down (HTTP errors, timeouts)
-- Feeds stale (no new items in 7+ days)
-- High junk rate (>25% for a specific feed)
-
-**Implementation Tasks:**
-
-**Week 1: Email Service + Report Generation**
-- [ ] Add email service to config (use AWS SES or SendGrid)
-- [ ] Create `app/services/rss_report_service.py`
-- [ ] Create HTML email template: `templates/email/daily_rss_report.html`
-- [ ] Add cron job to `docker-compose.yml` or use Celery Beat
-- [ ] Write tests: `tests/test_rss_report_service.py`
-
-**Acceptance Criteria:**
-- ✅ Daily email sent at 8am (configurable time)
-- ✅ Email includes all report sections (summary, per-feed, quality, alerts)
-- ✅ Email recipients configurable in environment variables
-- ✅ HTML email renders correctly in Gmail/Outlook
-- ✅ Email sent even if no new documents (shows "0 documents collected")
-
-**Recipients Configuration:**
-```env
-RSS_REPORT_RECIPIENTS=dev-team@pratikoai.com,stakeholders@pratikoai.com
-RSS_REPORT_TIME=08:00  # Daily at 8am
-```
-
-</details>
-
----
-
-<details>
-<summary>
-<h3>DEV-BE-74: GDPR Compliance Audit (QA Environment)</h3>
-<strong>Priority:</strong> HIGH | <strong>Effort:</strong> 3-4 days (with Claude Code generating checklists/docs) | <strong>Dependencies:</strong> DEV-BE-75 ✅ (QA environment live) | <strong>Status:</strong> ❌ NOT STARTED<br>
-Comprehensive GDPR compliance audit on QA environment to validate all required features.
-</summary>
-
-### DEV-BE-74: GDPR Compliance Audit (QA Environment)
-**Priority:** HIGH | **Effort:** 3-4 days (with Claude Code generating checklists/docs) | **Dependencies:** DEV-BE-75 ✅ (QA environment live)
-
-**Problem:**
-Must ensure GDPR compliance before any production launch. QA environment is the first place to validate compliance features.
-
-**Solution:**
-Comprehensive GDPR compliance audit on QA environment to validate all required features.
-
-**Audit Checklist:**
-
-**1. Right to Access (Data Export)**
-- [ ] Test user data export functionality
-- [ ] Verify exported data includes all user information
-- [ ] Validate export format (JSON/PDF)
-- [ ] Verify export completes within 30 days (GDPR requirement)
-
-**2. Right to Erasure (Data Deletion)**
-- [ ] Test user account deletion
-- [ ] Verify complete data removal
-- [ ] Validate deletion completes within 30 days
-
-**3. Consent Management**
-- [ ] Verify cookie consent banner functionality
-- [ ] Test opt-in/opt-out mechanisms
-- [ ] Validate consent records are stored
-
-**4. Data Retention Policies**
-- [ ] Verify automatic data deletion after retention period
-- [ ] Test conversation data retention (default: 90 days)
-- [ ] Validate log data retention (default: 30 days)
-
-**5. Privacy by Design**
-- [ ] Verify minimal data collection
-- [ ] Test data encryption at rest (PostgreSQL, Redis)
-- [ ] Validate data encryption in transit (HTTPS/TLS)
-
-**Acceptance Criteria:**
-- ✅ All 8 audit categories pass on QA
-- ✅ Data export works correctly
-- ✅ Data deletion works completely
-- ✅ Documentation complete
-
-</details>
-
----
-
-<details>
-<summary>
-<h3>DEV-BE-75: Deploy QA Environment (Hetzner VPS)</h3>
-<strong>Priority:</strong> HIGH | <strong>Effort:</strong> 1 week (mostly waiting for Hetzner approval) | <strong>Dependencies:</strong> None | <strong>Status:</strong> ❌ NOT STARTED<br>
-Deploy complete PratikoAI backend to Hetzner VPS using existing docker-compose.yml configuration.
-</summary>
-
-### DEV-BE-75: Deploy QA Environment (Hetzner VPS)
-**Priority:** HIGH | **Effort:** 1 week (mostly waiting for Hetzner approval) | **Dependencies:** None
-
-**⚠️ IMPORTANT:** Contact Hetzner support first - they have a strict onboarding process for new clients.
-
-**Problem:**
-Currently testing only in local Docker environment. No QA environment for integration testing, performance validation, or stakeholder demos before production deployment.
-
-**Solution:**
-Deploy complete PratikoAI backend to Hetzner VPS using existing docker-compose.yml configuration.
-
-**Implementation Tasks:**
-
-**Week 1: Hetzner Account & VPS Setup**
-- [ ] **Contact Hetzner support** for account approval (can take 1-3 days)
-- [ ] Provision Hetzner CX21 VPS (2 vCPU, 4GB RAM, 40GB SSD)
-  - Region: Germany (Falkenstein or Nuremberg)
-  - OS: Ubuntu 22.04 LTS
-  - Cost: ~€6.50/month (~$7/month)
-- [ ] Configure SSH access with key-based authentication
-- [ ] Set up firewall rules
-- [ ] Install Docker and Docker Compose on VPS
-
-**Week 2: Deployment & Configuration**
-- [ ] Copy docker-compose.yml to VPS
-- [ ] Create `.env.qa` with QA-specific configuration
-- [ ] Deploy stack: `docker-compose --env-file .env.qa up -d`
-- [ ] Run database migrations
-- [ ] Set up DNS: `api-qa.pratikoai.com`
-- [ ] Configure SSL with Let's Encrypt
-- [ ] Set up automated backups (Hetzner snapshots)
-
-**Acceptance Criteria:**
-- ✅ QA environment accessible at `https://api-qa.pratikoai.com`
-- ✅ All services running (PostgreSQL, Redis, Backend, Prometheus, Grafana)
-- ✅ Database migrations run successfully
-- ✅ All API endpoints responding (health check passes)
-- ✅ Automated daily backups configured
-
-**Infrastructure Cost (QA):**
-- Hetzner CX21 VPS: ~$7/month
-- Snapshots/backups: ~$1/month
-- **Total: ~$8/month**
-
-</details>
-
----
-
-<details>
-<summary>
-<h3>DEV-BE-76: Fix Cache Key + Add Semantic Layer</h3>
-<strong>Priority:</strong> HIGH | <strong>Effort:</strong> 1 week (with Claude Code) | <strong>Dependencies:</strong> None | <strong>Status:</strong> ❌ NOT STARTED<br>
-Fix broken Redis cache key (too strict) and add semantic similarity for 60-70% hit rate.
-</summary>
-
-### DEV-BE-76: Fix Cache Key + Add Semantic Layer
-**Priority:** HIGH | **Effort:** 1 week (with Claude Code) | **Dependencies:** None
-
-**Problem:**
-Current Redis cache is **implemented but broken**. The cache key is TOO STRICT - includes `doc_hashes` which changes if retrieved docs differ even slightly.
-
-**Why it fails:**
-- Same question → Slightly different retrieved documents → Different `doc_hashes` → Cache miss
-- **Result:** Effective hit rate ~0-5% (not 20-30% as assumed)
-
-**Solution (Two-Phase Fix):**
-
-**Phase 1: Fix Current Cache Key (1 week)**
-- Remove `doc_hashes` from cache key (too volatile)
-- Simplified key: `sha256(query_hash + model + temperature + kb_epoch)`
-- Expected improvement: 0-5% → 20-30% hit rate
-
-**Phase 2: Add Semantic Layer (1-2 weeks)**
-- Add embedding similarity search for near-miss queries
-- Expected improvement: 20-30% → 60-70% hit rate
-
-**Implementation Tasks:**
-
-**Phase 1: Fix Cache Key**
-- [ ] **Audit current cache key generation** in `app/orchestrators/cache.py`
-- [ ] **Remove `doc_hashes`** from cache key
-- [ ] **Simplify cache key** to: `sha256(query_hash + model + temperature + kb_epoch)`
-- [ ] **Add cache hit/miss logging**
-- [ ] **Test on QA:** Ask same question 10 times, verify cache hit after first call
-
-**Phase 2: Add Semantic Layer**
-- [ ] Create `query_cache_embeddings` table
-- [ ] Implement `app/services/semantic_cache_service.py`
-- [ ] Update cache orchestrator to check semantic similarity
-- [ ] Write tests: `tests/test_semantic_cache.py`
-
-**Expected Impact:**
-- **Before:** 0-5% hit rate (broken cache)
-- **After Phase 1:** 20-30% hit rate
-- **After Phase 2:** 60-70% hit rate
-- **Cost savings:** At 60% hit rate, save $1,500-1,800/month in LLM costs
-
-</details>
-
----
-
-<details>
-<summary>
-<h3>DEV-BE-77: Implement Prometheus + Grafana Monitoring</h3>
-<strong>Priority:</strong> HIGH | <strong>Effort:</strong> 1-2 weeks (dashboards already in docker-compose.yml) | <strong>Dependencies:</strong> None | <strong>Status:</strong> ❌ NOT STARTED<br>
-Industry-standard observability stack: Prometheus (metrics collection) + Grafana (visualization/alerting).
-</summary>
-
-### DEV-BE-77: Implement Prometheus + Grafana Monitoring
-**Priority:** HIGH | **Effort:** 1-2 weeks | **Dependencies:** None
-
-**Problem:**
-Current monitoring relies on basic logs and periodic REST API metrics calls. No real-time visibility into RAG performance, cache hit rates, or automatic alerting on degradation.
-
-**Solution:**
-Industry-standard observability stack: Prometheus (metrics collection) + Grafana (visualization/alerting)
-
-**Implementation Tasks:**
-
-**Phase 1: Prometheus Setup**
-- [ ] Add Prometheus to `docker-compose.yml`
-- [ ] Create `prometheus.yml` configuration
-- [ ] Add `prometheus-fastapi-instrumentator` to requirements
-- [ ] Instrument FastAPI app with Prometheus metrics
-- [ ] Add custom metrics (rag_query_duration, cache_hit_rate, etc.)
-
-**Phase 2: Grafana Dashboards**
-- [ ] Configure Prometheus as data source in Grafana
-- [ ] Create **Dashboard 1: RAG Performance**
-- [ ] Create **Dashboard 2: System Health**
-- [ ] Create **Dashboard 3: Cost & Usage**
-- [ ] Create **Dashboard 4: Data Quality**
-
-**Phase 3: Alerting**
-- [ ] Define alert rules in Grafana
-- [ ] Set up Slack webhook integration
-- [ ] Test alert firing and notification delivery
-
-**Acceptance Criteria:**
-- ✅ Prometheus scraping metrics from FastAPI, PostgreSQL, Redis
-- ✅ 4 Grafana dashboards live with real-time data
-- ✅ Alert rules configured and tested
-- ✅ Documentation complete
-
-**Cost:**
-- Grafana Cloud Free Tier: **$0/month** (14-day retention, 10K metrics)
-
-</details>
-
----
-
-<details>
-<summary>
-<h3>DEV-BE-78: Cross-Encoder Reranking</h3>
-<strong>Priority:</strong> MEDIUM | <strong>Effort:</strong> 1 week (with Claude Code) | <strong>Dependencies:</strong> None | <strong>Status:</strong> ❌ NOT STARTED<br>
-Two-stage retrieval with cross-encoder reranking for +10-15% precision improvement.
-</summary>
-
-### DEV-BE-78: Cross-Encoder Reranking
-**Priority:** MEDIUM | **Effort:** 1 week (with Claude Code) | **Dependencies:** None
-
-**Problem:**
-Hybrid retrieval returns top-14 candidates, but ranking may not be optimal. Adding a reranking stage can improve precision by 10-15%.
-
-**Solution:**
-Two-stage retrieval:
-1. **Stage 1 (Broad):** Hybrid retrieval → top 30 candidates
-2. **Stage 2 (Precision):** Cross-encoder reranks top 30 → final top 14
-
-**Implementation Tasks:**
-
-**Week 1: Model Selection**
-- [ ] Evaluate cross-encoder models (multilingual support)
-- [ ] Benchmark latency: Target <100ms for reranking 30 candidates
-- [ ] Choose model based on Italian performance + latency
-
-**Week 2: Implementation**
-- [ ] Add `sentence-transformers` to requirements
-- [ ] Create `app/retrieval/reranker.py`
-- [ ] Update hybrid retrieval to support reranking
-- [ ] Write tests and A/B test
-
-**Acceptance Criteria:**
-- ✅ Precision@14 improvement: +10-15%
-- ✅ Latency increase: <100ms (p95)
-- ✅ Fallback to hybrid-only if reranking fails
-
-</details>
-
----
-
-<details>
-<summary>
-<h3>DEV-BE-85: Configure PostgreSQL High Availability</h3>
-<strong>Priority:</strong> HIGH | <strong>Effort:</strong> 1 day (with Claude Code generating configs) | <strong>Dependencies:</strong> None | <strong>Status:</strong> ❌ NOT STARTED<br>
-PostgreSQL streaming replication with automatic failover for production readiness.
-</summary>
-
-### DEV-BE-85: Configure PostgreSQL High Availability
-**Priority:** HIGH (production readiness) | **Effort:** 1 day (with Claude Code generating configs) | **Dependencies:** None
-
-**Problem:**
-Current deployment has single PostgreSQL instance. If it fails, database goes down.
-
-**Solution:**
-Set up PostgreSQL streaming replication with automatic failover using Patroni or similar.
-
-**Tasks:**
-- [ ] Set up PostgreSQL streaming replication
-- [ ] Configure automatic failover (using Patroni/repmgr)
-- [ ] Test failover procedure
-- [ ] Document failover behavior
-
-**Cost:** Requires additional VPS (~$7-15/month for standby)
-
-**Trigger:** Before production launch with paying customers
-
-</details>
-
----
-
-<details>
-<summary>
-<h3>DEV-BE-86: Automated Index Health Monitoring + Rebuild</h3>
-<strong>Priority:</strong> MEDIUM | <strong>Effort:</strong> 2-3 days (with Claude Code generating scripts/dashboards) | <strong>Dependencies:</strong> DEV-BE-77 ✅ | <strong>Status:</strong> ❌ NOT STARTED<br>
-Automated monitoring + alerts + rebuild scripts for FTS and pgvector indexes.
-</summary>
-
-### DEV-BE-86: Automated Index Health Monitoring + Rebuild
-**Priority:** MEDIUM | **Effort:** 2-3 days | **Dependencies:** DEV-BE-77 ✅ (Prometheus/Grafana monitoring)
-
-**Problem:** If FTS (GIN) or pgvector (IVFFlat) indexes become corrupted, queries become extremely slow (10-100x slower). Currently requires manual detection + rebuild.
-
-**Solution:** Automated monitoring + alerts + rebuild scripts.
-
-**Tasks:**
-- [ ] Add Prometheus metric: `pg_index_health`
-- [ ] Create Grafana alert: "Index scan ratio <50%"
-- [ ] Create automated rebuild script: `scripts/ops/rebuild_indexes.sh`
-- [ ] Schedule weekly index health check (cron job)
-- [ ] Document manual rebuild procedure in runbook
-
-**Acceptance Criteria:**
-- ✅ Grafana dashboard shows index health metrics
-- ✅ Alert fires when index scan ratio drops below 50%
-- ✅ Automated rebuild script tested on QA
-
-</details>
-
----
-
-<details>
-<summary>
-<h3>DEV-BE-87: User Subscription & Payment Management</h3>
-<strong>Priority:</strong> CRITICAL | <strong>Effort:</strong> 2-3 weeks (with Claude Code) | <strong>Dependencies:</strong> DEV-BE-75 ✅ (QA environment for testing) | <strong>Status:</strong> ❌ NOT STARTED<br>
-Complete subscription management system with Stripe integration, usage tracking, and automated billing.
-</summary>
-
-### DEV-BE-87: User Subscription & Payment Management
-**Priority:** CRITICAL | **Effort:** 2-3 weeks (with Claude Code) | **Dependencies:** DEV-BE-75 ✅ (QA environment for testing)
-
-**Frontend Integration:**
-This backend task is linked to **DEV-BE-009** in frontend roadmap:
-- **Frontend Task:** DEV-BE-009: Integrate User Subscription Payment (Stripe)
-- **Location:** `/Users/micky/WebstormProjects/PratikoAiWebApp/ARCHITECTURE_ROADMAP.md`
-- **Coordination Required:** Backend APIs must be completed BEFORE frontend implementation
-
-**Problem:**
-No payment system implemented. Cannot accept paying customers or manage subscriptions.
-
-**Solution:**
-Implement complete subscription management system with Stripe integration.
-
-**Payment Provider:** Stripe (2.9% + €0.25 per transaction, excellent EU support, PSD2 compliant)
-
-**Subscription Tiers:**
-
-**1. Free Tier**
-- 10 questions/month
-- Basic responses
-- No payment required
-
-**2. Professional (€29/month or €290/year)**
-- 500 questions/month
-- Priority responses
-- Email support
-
-**3. Business (€99/month or €990/year)**
-- Unlimited questions
-- Fastest responses
-- Phone + email support
-
-**Implementation Tasks:**
-
-**Week 1: Stripe Integration & Database Schema**
-- [ ] Create Stripe account
-- [ ] Add Stripe SDK: `pip install stripe`
-- [ ] Create database tables (subscriptions, usage_tracking, payment_history)
-- [ ] Create Alembic migration
-
-**Week 2: Payment & Subscription APIs**
-- [ ] Create `app/services/stripe_service.py`
-- [ ] Create API endpoints in `app/api/v1/subscriptions.py`
-- [ ] Create Stripe webhook endpoint
-- [ ] Implement usage tracking middleware
-
-**Week 3: Billing Reminders & Frontend Integration**
-- [ ] Create `app/services/billing_reminder_service.py`
-- [ ] Create background job for reminder emails
-- [ ] Create email templates
-- [ ] Write tests
-
-**Acceptance Criteria:**
-- ✅ Stripe integration working (test mode)
-- ✅ Users can subscribe to Professional/Business plans
-- ✅ Usage tracking accurate
-- ✅ Rate limiting enforces subscription limits
-- ✅ Payment failures trigger email reminders
-- ✅ GDPR compliant (payment data via Stripe, not stored locally)
-
-**Expected Revenue (Year 1):**
-- 50 Professional subscribers: €1,450/month
-- 10 Business subscribers: €990/month
-- **Total: €2,440/month** (~€29,280/year)
-
-</details>
-
----
-
-<details>
-<summary>
-<h3>DEV-BE-88: Deploy Preprod Environment (Hetzner VPS)</h3>
-<strong>Priority:</strong> HIGH | <strong>Effort:</strong> 3-4 days (QA is template) | <strong>Dependencies:</strong> DEV-BE-75 ✅ + DEV-BE-87 ✅ | <strong>Status:</strong> ❌ NOT STARTED<br>
-Production-like environment for final testing before deploying to production.
-</summary>
-
-### DEV-BE-88: Deploy Preprod Environment (Hetzner VPS)
-**Priority:** HIGH | **Effort:** 3-4 days (QA is template) | **Dependencies:** DEV-BE-75 ✅ (QA deployment complete) + DEV-BE-87 ✅ (payment system testable)
-
-**Problem:**
-Need production-like environment for final testing before deploying to production.
-
-**Solution:**
-Deploy complete PratikoAI backend to separate Hetzner VPS with production-like configuration.
-
-**Implementation Tasks:**
-- [ ] Provision Hetzner CX21 VPS for Preprod (2 vCPU, 4GB RAM)
-- [ ] Configure firewall rules (same as QA)
-- [ ] Install Docker and Docker Compose
-- [ ] Create `.env.preprod` with production-like configuration
-- [ ] Deploy stack
-- [ ] Set up DNS: `api-preprod.pratikoai.com`
-- [ ] Configure SSL with Let's Encrypt
-- [ ] Set up automated backups
-
-**Acceptance Criteria:**
-- ✅ Preprod environment accessible at `https://api-preprod.pratikoai.com`
-- ✅ All services running with production-like configuration
-- ✅ Stripe test mode working
-
-**Infrastructure Cost (Preprod):**
-- Hetzner CX21 VPS: ~$7/month
-- Snapshots/backups: ~$1/month
-- **Total: ~$8/month**
-
-</details>
-
----
-
-<details>
-<summary>
-<h3>DEV-BE-89: GDPR Compliance Audit (Preprod Environment)</h3>
-<strong>Priority:</strong> HIGH | <strong>Effort:</strong> 2-3 days (QA audit is template) | <strong>Dependencies:</strong> DEV-BE-88 ✅ + DEV-BE-74 ✅ | <strong>Status:</strong> ❌ NOT STARTED<br>
-Validate GDPR compliance with production-like configuration and data before production launch.
-</summary>
-
-### DEV-BE-89: GDPR Compliance Audit (Preprod Environment)
-**Priority:** HIGH | **Effort:** 2-3 days | **Dependencies:** DEV-BE-88 ✅ (Preprod live) + DEV-BE-74 ✅ (QA audit complete)
-
-**Problem:**
-Need to validate GDPR compliance with production-like configuration and data before production launch.
-
-**Solution:**
-Run same GDPR audit on Preprod environment with production-like data and configuration.
-
-**Audit Focus Areas:**
-
-**1. Production-Like Data Testing**
-- [ ] Test data export with realistic data volume
-- [ ] Test data deletion with production-like database size
-- [ ] Validate performance of GDPR operations at scale
-
-**2. Configuration Validation**
-- [ ] Verify production log levels don't expose PII
-- [ ] Test production monitoring doesn't log sensitive data
-
-**3. Third-Party Integrations**
-- [ ] Verify OpenAI API usage is GDPR compliant
-- [ ] Verify Stripe payment data handling is GDPR compliant
-
-**Acceptance Criteria:**
-- ✅ All GDPR features work at production scale
-- ✅ Payment data handling is GDPR compliant
-- ✅ Stakeholder approval obtained
-
-</details>
-
----
-
-<details>
-<summary>
-<h3>DEV-BE-90: Deploy Production Environment (Hetzner VPS)</h3>
-<strong>Priority:</strong> CRITICAL | <strong>Effort:</strong> 1 week (with production hardening) | <strong>Dependencies:</strong> DEV-BE-88 ✅ + DEV-BE-89 ✅ | <strong>Status:</strong> ❌ NOT STARTED<br>
-Production environment for paying customers. Must be reliable, performant, and cost-effective.
-</summary>
-
-### DEV-BE-90: Deploy Production Environment (Hetzner VPS)
-**Priority:** CRITICAL | **Effort:** 1 week (with production hardening) | **Dependencies:** DEV-BE-88 ✅ (Preprod validated) + DEV-BE-89 ✅ (Preprod GDPR audit passed)
-
-**Problem:**
-Need production environment for paying customers. Must be reliable, performant, and cost-effective.
-
-**Solution:**
-Deploy complete PratikoAI backend to Hetzner VPS with production configuration and enhanced resources.
-
-**Implementation Tasks:**
-
-**Week 1: VPS Setup**
-- [ ] Provision Hetzner CX31 VPS (2 vCPU, 8GB RAM, 80GB SSD)
-- [ ] Configure strict firewall rules
-- [ ] Set up fail2ban for SSH brute force protection
-- [ ] Configure automatic security updates
-
-**Week 2: Deployment & Hardening**
-- [ ] Create `.env.production` with secure configuration
-- [ ] Deploy stack
-- [ ] Set up DNS: `api.pratikoai.com`
-- [ ] Configure SSL with Let's Encrypt (with auto-renewal)
-- [ ] Set up automated daily backups
-- [ ] Configure monitoring alerts
-- [ ] Configure Stripe webhook endpoint with live keys
-
-**Security Hardening:**
-- [ ] Disable root SSH login
-- [ ] Enable UFW firewall
-- [ ] Configure fail2ban
-- [ ] Enable PostgreSQL SSL connections
-- [ ] Configure Redis password authentication
-
-**Acceptance Criteria:**
-- ✅ Production environment accessible at `https://api.pratikoai.com`
-- ✅ SSL certificate valid and auto-renewing
-- ✅ All API endpoints responding with <100ms latency (p95)
-- ✅ Stripe live mode working
-- ✅ Security hardening complete
-- ✅ Zero downtime deployment process documented
-
-**Infrastructure Cost (Production):**
-- Hetzner CX31 VPS: ~$15/month
-- Snapshots/backups: ~$2/month
-- **Total: ~$17/month**
-
-</details>
-
----
-
-<details>
-<summary>
-<h3>DEV-BE-91: GDPR Compliance Audit (Production Environment)</h3>
-<strong>Priority:</strong> CRITICAL | <strong>Effort:</strong> 4-5 days (requires legal review) | <strong>Dependencies:</strong> DEV-BE-90 ✅ + DEV-BE-89 ✅ | <strong>Status:</strong> ❌ NOT STARTED<br>
-Final GDPR compliance validation required before accepting real user data in production.
-</summary>
-
-### DEV-BE-91: GDPR Compliance Audit (Production Environment)
-**Priority:** CRITICAL | **Effort:** 4-5 days (requires legal review) | **Dependencies:** DEV-BE-90 ✅ (Production live) + DEV-BE-89 ✅ (Preprod audit complete)
-
-**Problem:**
-Final GDPR compliance validation required before accepting real user data in production.
-
-**Solution:**
-Comprehensive production GDPR audit with security hardening and compliance documentation.
-
-**Audit Activities:**
-
-**1. Production GDPR Feature Validation**
-- [ ] Test data export on production
-- [ ] Test data deletion on production
-- [ ] Test payment data export (Stripe + local subscription records)
-
-**2. Security Audit**
-- [ ] Test SSL/TLS configuration (A+ rating on SSL Labs)
-- [ ] Verify firewall rules
-- [ ] Test API authentication and rate limiting
-
-**3. Data Protection Impact Assessment (DPIA)**
-- [ ] Document all data processing activities
-- [ ] Identify and assess privacy risks
-- [ ] Get legal/compliance team sign-off
-
-**4. Vendor Compliance**
-- [ ] Verify Hetzner GDPR compliance (Data Processing Agreement)
-- [ ] Validate OpenAI GDPR compliance
-- [ ] Validate Stripe GDPR compliance (DPA signed)
-
-**Documentation Deliverables:**
-- [ ] `docs/compliance/GDPR_AUDIT_PRODUCTION.md`
-- [ ] `docs/compliance/DATA_PROTECTION_IMPACT_ASSESSMENT.md`
-- [ ] `docs/compliance/INCIDENT_RESPONSE_PLAN.md`
-- [ ] Privacy Policy (published on website)
-- [ ] Cookie Policy (published on website)
-
-**Acceptance Criteria:**
-- ✅ All GDPR features functional on production
-- ✅ Security audit passed
-- ✅ GDPR compliance certification obtained
-- ✅ Legal/compliance team approval
-
-</details>
-
----
-
-## Q2 2025 (April - June)
-
-<details>
-<summary>
-<h3>DEV-BE-79: Upgrade to HNSW Index</h3>
-<strong>Priority:</strong> MEDIUM | <strong>Effort:</strong> 3-5 days (with Claude Code) | <strong>Dependencies:</strong> None | <strong>Status:</strong> ❌ NOT STARTED<br>
-HNSW provides 90-95% recall and 20-30% faster queries vs IVFFlat.
-</summary>
-
-### DEV-BE-79: Upgrade to HNSW Index
-**Priority:** MEDIUM | **Effort:** 3-5 days (with Claude Code) | **Dependencies:** None
-
-**Problem:**
-Current IVFFlat index has 85-90% recall. HNSW (Hierarchical Navigable Small World) provides 90-95% recall and 20-30% faster queries.
-
-**Implementation:**
-```sql
--- Drop existing IVFFlat
-DROP INDEX idx_kc_embedding_ivfflat_1536;
-
--- Create HNSW (requires pgvector 0.5.0+)
-CREATE INDEX CONCURRENTLY idx_kc_embedding_hnsw_1536
-ON knowledge_chunks
-USING hnsw (embedding vector_cosine_ops)
-WITH (m = 16, ef_construction = 64);
-```
-
-**Tasks:**
-- [ ] Test HNSW build time on QA (expect 2-4 hours for 500K vectors)
-- [ ] Benchmark query performance (HNSW vs IVFFlat)
-- [ ] Plan production migration: Create index CONCURRENTLY during low-traffic window
-- [ ] Document rollback procedure
-
-**Acceptance Criteria:**
-- ✅ Vector search latency reduced by 20-30% (30-40ms → 20-30ms)
-- ✅ Recall improved from 85-90% to 90-95%
-- ✅ Zero downtime during migration
-
-</details>
-
----
-
-<details>
-<summary>
-<h3>DEV-BE-80: Italian Financial Dictionary</h3>
-<strong>Priority:</strong> LOW | <strong>Effort:</strong> 1 week (with Claude Code generating dictionary) | <strong>Dependencies:</strong> None | <strong>Status:</strong> ❌ NOT STARTED<br>
-Custom Italian financial dictionary with synonym mappings for better FTS recall.
-</summary>
-
-### DEV-BE-80: Italian Financial Dictionary
-**Priority:** LOW | **Effort:** 1 week (with Claude Code generating dictionary) | **Dependencies:** None
-
-**Problem:**
-PostgreSQL `italian` dictionary handles general Italian well, but misses domain-specific acronyms and synonyms common in tax/legal documents.
-
-**Solution:**
-Custom Italian financial dictionary with synonym mappings:
-
-**Tasks:**
-- [ ] Compile synonym list (100-200 terms):
-  - "IVA" → "imposta sul valore aggiunto"
-  - "IRPEF" → "imposta sul reddito delle persone fisiche"
-  - "cedolare secca" → "regime di tassazione sostitutiva"
-- [ ] Create PostgreSQL synonym dictionary
-- [ ] Update search configuration
-- [ ] Test FTS recall improvement on domain queries
-
-**Acceptance Criteria:**
-- ✅ +5-10% FTS recall on tax-specific queries
-- ✅ Better handling of Italian acronyms
-- ✅ Backward compatible
-
-</details>
-
----
-
-<details>
-<summary>
-<h3>DEV-BE-81: Expand Monitoring Dashboards</h3>
-<strong>Priority:</strong> LOW | <strong>Effort:</strong> 2-3 days (with Claude Code) | <strong>Dependencies:</strong> DEV-BE-77 ✅ | <strong>Status:</strong> ❌ NOT STARTED<br>
-Additional Grafana dashboards for document ingestion and user behavior metrics.
-</summary>
-
-### DEV-BE-81: Expand Monitoring Dashboards
-**Priority:** LOW | **Effort:** 2-3 days (with Claude Code) | **Dependencies:** DEV-BE-77 ✅
-
-**Tasks:**
-- [ ] Add "Document Ingestion" dashboard
-- [ ] Add "User Behavior" dashboard (query patterns, popular categories)
-- [ ] Set up Grafana data source for PostgreSQL (direct DB queries)
-- [ ] Create weekly email reports (Grafana Cloud feature)
-
-</details>
-
----
-
-## Backlog (Q3+ or Deferred)
-
-<details>
-<summary>
-<h3>DEV-BE-82: LLM Fallback to Claude/Gemini</h3>
-<strong>Priority:</strong> MEDIUM | <strong>Effort:</strong> 1 week (with Claude Code) | <strong>Dependencies:</strong> None | <strong>Status:</strong> ❌ NOT STARTED<br>
-Multi-LLM fallback strategy to reduce single point of failure on OpenAI.
-</summary>
-
-### DEV-BE-82: LLM Fallback to Claude/Gemini
-**Priority:** MEDIUM (reduces SPOF) | **Effort:** 1 week (with Claude Code) | **Dependencies:** None
-
-**Problem:** If OpenAI API fails (outage, rate limits, account issues), entire RAG system stops working.
-
-**Solution:** Multi-LLM fallback strategy:
-1. Primary: OpenAI (gpt-4-turbo)
-2. Fallback 1: Anthropic Claude (claude-3-sonnet)
-3. Fallback 2: Google Gemini (gemini-1.5-pro)
-
-**Tasks:**
-- [ ] Create `app/services/llm_provider.py` with fallback logic
-- [ ] Add Anthropic + Google API keys to config
-- [ ] Implement retry logic with exponential backoff
-- [ ] Add metrics: LLM provider used per request, fallback rate
-- [ ] Test all three providers with identical prompts
-
-**Acceptance Criteria:**
-- ✅ System stays online during OpenAI outage
-- ✅ Automatic fallback within 5 seconds
-- ✅ Quality comparable across providers
-
-</details>
-
----
-
-<details>
-<summary>
-<h3>DEV-BE-84: Multi-Tenancy Support</h3>
-<strong>Priority:</strong> LOW | <strong>Effort:</strong> 3-4 weeks (with Claude Code) | <strong>Dependencies:</strong> None | <strong>Status:</strong> ❌ NOT STARTED<br>
-Multi-tenant architecture for white-label deployment.
-</summary>
-
-### DEV-BE-84: Multi-Tenancy Support
-**Priority:** LOW (only if white-label deployment needed) | **Effort:** 3-4 weeks (with Claude Code) | **Dependencies:** None
-
-**Trigger:** White-label product requirement
-=======
 <h3>DEV-BE-69: Expand RSS Feed Sources</h3>
 <strong>Priority:</strong> HIGH | <strong>Effort:</strong> 1.5 weeks | <strong>Dependencies:</strong> DEV-BE-66 ✅ | <strong>Status:</strong> ❌ NOT STARTED<br>
 Expand knowledge base with 11 new RSS feeds (4-hour schedule) + 2 web scrapers (daily schedule) for comprehensive Italian regulatory coverage.
@@ -1503,7 +712,6 @@
 - [ ] Security audit passed (@severino)
 
 **Temporary Files:** Agents may create working files in `plans/DEV-BE-69-*.md` for collaboration. Delete after task completion.
->>>>>>> 9ba587af
 
 </details>
 
